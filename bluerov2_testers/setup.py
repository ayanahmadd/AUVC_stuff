import os
virtualenv_name = "bluecv"
home_path = os.path.expanduser("~")
#executable_path = os.path.join(home_path, 'venvs', virtualenv_name, 'bin', 'python')
executable_path = os.path.join(home_path, '.virtualenvs', virtualenv_name, 'bin', 'python')

from setuptools import find_packages, setup

package_name = 'bluerov2_testers'

setup(
    name=package_name,
    version='0.0.0',
    packages=find_packages(exclude=['test']),
    data_files=[
        ('share/ament_index/resource_index/packages',
            ['resource/' + package_name]),
        ('share/' + package_name, ['package.xml']),
    ],
    install_requires=['setuptools'],
    zip_safe=True,
    maintainer='blue',
    maintainer_email='ayan.k.ahmaad01@gmail.com',
    description='TODO: Package description',
    license='TODO: License declaration',
    tests_require=['pytest'],
    entry_points={
        'console_scripts': [
            'basic_cv = bluerov2_testers.BasicStrategyCV:main',
            'basic_tag = bluerov2_testers.BasicStrategyTag:main',
            'basic_tag_no_tilt = bluerov2_testers.BasicStrategyTagNoTilt:main',
            'basic_FSM = bluerov2_testers.BasicStrategyFSM:main',
<<<<<<< HEAD
            'master = bluerov2_testers.Masterpiece:main',
=======
            'basic_wall = bluerov2_testers.BasicStrategyWall:main',
            'testing_wall = bluerov2_testers.testing_wall:main',
>>>>>>> eae9fe1b
        ],
    },
    options={
        'build_scripts': {
            'executable': executable_path,
        }
    },
)<|MERGE_RESOLUTION|>--- conflicted
+++ resolved
@@ -30,12 +30,9 @@
             'basic_tag = bluerov2_testers.BasicStrategyTag:main',
             'basic_tag_no_tilt = bluerov2_testers.BasicStrategyTagNoTilt:main',
             'basic_FSM = bluerov2_testers.BasicStrategyFSM:main',
-<<<<<<< HEAD
             'master = bluerov2_testers.Masterpiece:main',
-=======
             'basic_wall = bluerov2_testers.BasicStrategyWall:main',
             'testing_wall = bluerov2_testers.testing_wall:main',
->>>>>>> eae9fe1b
         ],
     },
     options={
